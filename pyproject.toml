[project]
name = "zstandard"
dynamic = ["version"]
description = "Zstandard bindings for Python"
readme = { file = "README.rst", content-type = "text/x-rst" }
authors = [
    { name = "Gregory Szorc", email = "gregory.szorc@gmail.com" },
]
license = { text = "BSD" }
requires-python = ">=3.8"
classifiers = [
    "Development Status :: 5 - Production/Stable",
    "Intended Audience :: Developers",
    "License :: OSI Approved :: BSD License",
    "Programming Language :: C",
    "Programming Language :: Python :: 3.8",
    "Programming Language :: Python :: 3.9",
    "Programming Language :: Python :: 3.10",
    "Programming Language :: Python :: 3.11",
    "Programming Language :: Python :: 3.12",
    "Programming Language :: Python :: 3.13",
]
keywords = ["zstandard", "zstd", "compression"]

[project.urls]
Homepage = "https://github.com/indygreg/python-zstandard"
Documentation = "https://python-zstandard.readthedocs.io/en/latest/"

[build-system]
requires = [
<<<<<<< HEAD
    "cffi>=1.16.0; python_version <= '3.12'",
    # "cffi==1.17.0rc1; python_version >= '3.13'",  # ok for default, nok for free-threading
=======
    "cffi>=1.17.0",
>>>>>>> 12a80fac
    # 69.0.0 breaks handling of --config-settings=--build-option, which our CI
    # relies on. So constrained to an older version until we figure out a
    # workaround. See comment at
    # https://github.com/pypa/pip/issues/11859#issuecomment-2132287974.
    "setuptools<69.0.0",
]
# Need to use legacy backend because setup_zstd.py breaks build isolation.
build-backend = "setuptools.build_meta:__legacy__"

[tool.ruff]
line-length = 80

[tool.ruff.lint]
select = ["E4", "E7", "E9", "F", "I"]<|MERGE_RESOLUTION|>--- conflicted
+++ resolved
@@ -28,12 +28,7 @@
 
 [build-system]
 requires = [
-<<<<<<< HEAD
-    "cffi>=1.16.0; python_version <= '3.12'",
-    # "cffi==1.17.0rc1; python_version >= '3.13'",  # ok for default, nok for free-threading
-=======
-    "cffi>=1.17.0",
->>>>>>> 12a80fac
+    # "cffi>=1.17.0",  # ok for default, nok for free-threading
     # 69.0.0 breaks handling of --config-settings=--build-option, which our CI
     # relies on. So constrained to an older version until we figure out a
     # workaround. See comment at
