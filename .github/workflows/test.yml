on:
  push:
  pull_request:
  schedule:
    - cron: '30 13 * * *'
jobs:
  test:
    strategy:
      fail-fast: false
      matrix:
        os:
          - 'ubuntu-22.04'
          - 'macos-13'
          - 'macos-14'
          - 'windows-2022'
        py:
          - '3.8'
          - '3.9'
          - '3.10'
          - '3.11'
          - '3.12'
          - '3.13'
          - '3.13t'
        arch:
          - 'arm64'
          - 'x86'
          - 'x64'
        exclude:
          - os: 'ubuntu-22.04'
            arch: 'arm64'
          - os: 'ubuntu-22.04'
            arch: 'x86'
          - os: 'macos-13'
            arch: 'arm64'
          - os: 'macos-13'
            arch: 'x86'
          - os: 'macos-14'
            arch: 'x86'
          - os: 'macos-14'
            arch: 'x64'
          - os: 'macos-14'
            arch: 'arm64'
            py: '3.8'
          - os: 'macos-14'
            arch: 'arm64'
            py: '3.9'
          - os: 'windows-2022'
            arch: 'arm64'

    runs-on: ${{ matrix.os }}
    env:
      # Enable fuzzing tests, other expensive tests.
      ZSTD_SLOW_TESTS: '1'
      # Make all compile warnings fatal except on 3.13, which has some deprecations
      # at the moment.
      ZSTD_WARNINGS_AS_ERRORS: '1'
      # More thorough fuzzing coverage.
      HYPOTHESIS_PROFILE: 'ci'
      # Activate Python development mode so we get warnings.
      PYTHONDEVMODE: '1'
    steps:
      - name: Set up Python
        uses: Quansight-Labs/setup-python@v5
        with:
          python-version: ${{ matrix.py }}
          architecture: ${{ matrix.arch }}

      - name: Install Rust
        if: matrix.arch == 'x64' && !startsWith(matrix.py, '3.13')
        uses: dtolnay/rust-toolchain@v1
        with:
          toolchain: stable

      - uses: actions/checkout@v4

      - name: Install Dependencies
        if: "!endsWith(matrix.py, 't')"
        shell: bash
        run: |
          python -m pip install --require-hashes -r ci/requirements.txt

      - name: Install Dependencies (free-threading)
        if: "endsWith(matrix.py, 't')"
        shell: bash
        run: |
          python -m pip install --require-hashes -r ci/requirements.freethreading.txt

      # TODO enable once PyO3 supports 3.13.
      - name: Build (Rust)
<<<<<<< HEAD
        if: matrix.arch == 'x64' && !startsWith(matrix.py, '3.13')
=======
        if: matrix.arch == 'x64' && matrix.py != '3.13'
        env:
          PIP_CONSTRAINT: 'ci/constraints.txt'
>>>>>>> 9eb56949
        run: |
          python -m pip install --config-settings='--build-option=--rust-backend' -e .

      - name: Build (No Rust)
        if: matrix.arch != 'x64' || startsWith(matrix.py, '3.13')
        run: |
          python -m pip install -e .

      - name: Test C Backend
        run: |
          pytest --numprocesses=auto --hypothesis-profile=${HYPOTHESIS_PROFILE} -v tests/

      - name: Test in Parallel
        if: "endsWith(matrix.py, 't')"
        run: |
          pytest --numprocesses=auto --hypothesis-profile=${HYPOTHESIS_PROFILE} --parallel-threads=10 -v tests/

      - name: Test CFFI Backend
        if: "!startsWith(matrix.py, '3.13')"  # see pyproject.toml:4
        env:
          PYTHON_ZSTANDARD_IMPORT_POLICY: 'cffi'
        run: |
          pytest --numprocesses=auto --hypothesis-profile=${HYPOTHESIS_PROFILE} -v tests/

      - name: Test Rust Backend
        if: matrix.arch == 'x64' && !startsWith(matrix.py, '3.13')
        # Rust backend is currently experimental. So ignore failures in it.
        continue-on-error: true
        env:
          PYTHON_ZSTANDARD_IMPORT_POLICY: 'rust'
        run: |
          pytest --numprocesses=auto --hypothesis-profile=${HYPOTHESIS_PROFILE} -v tests/<|MERGE_RESOLUTION|>--- conflicted
+++ resolved
@@ -87,13 +87,9 @@
 
       # TODO enable once PyO3 supports 3.13.
       - name: Build (Rust)
-<<<<<<< HEAD
         if: matrix.arch == 'x64' && !startsWith(matrix.py, '3.13')
-=======
-        if: matrix.arch == 'x64' && matrix.py != '3.13'
         env:
           PIP_CONSTRAINT: 'ci/constraints.txt'
->>>>>>> 9eb56949
         run: |
           python -m pip install --config-settings='--build-option=--rust-backend' -e .
 
