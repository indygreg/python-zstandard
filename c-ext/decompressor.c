--- conflicted
+++ resolved
@@ -7,14 +7,6 @@
  */
 
 #include "python-zstandard.h"
-<<<<<<< HEAD
-
-/* TODO pool.h is a private header and we shouldn't rely on it. */
-#ifndef ZSTD_SINGLE_FILE
-#include "pool.h"
-#endif
-=======
->>>>>>> 1b841cf1
 
 extern PyObject *ZstdError;
 
