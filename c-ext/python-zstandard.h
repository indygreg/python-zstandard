--- conflicted
+++ resolved
@@ -29,13 +29,8 @@
 #include <zstd.h>
 #endif
 
-<<<<<<< HEAD
-/* Remember to change the string in zstandard/__init__ as well */
-#define PYTHON_ZSTANDARD_VERSION "0.15.1"
-=======
 /* Remember to change the string in zstandard/__init__.py, rust-ext/src/lib.rs as well */
 #define PYTHON_ZSTANDARD_VERSION "0.15.2"
->>>>>>> 1b841cf1
 
 typedef enum {
     compressorobj_flush_finish,
