--- conflicted
+++ resolved
@@ -79,13 +79,8 @@
         "cext, or cffi" % _module_policy
     )
 
-<<<<<<< HEAD
-# Keep this in sync with python-zstandard.h.
-__version__ = "0.15.1"
-=======
 # Keep this in sync with python-zstandard.h, rust-ext/src/lib.rs.
 __version__ = "0.15.2"
->>>>>>> 1b841cf1
 
 _MODE_CLOSED = 0
 _MODE_READ = 1
